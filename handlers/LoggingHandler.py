--- conflicted
+++ resolved
@@ -556,10 +556,6 @@
 
           video_stream = video_stream.global_args('-hide_banner')
           video_writer: Popen = ffmpeg.run_async(video_stream, quiet=False, pipe_stdin=True) # type: ignore
-<<<<<<< HEAD
-=======
-          # video_writer: Popen = ffmpeg.run_async(video_stream, quiet=True, pipe_stdin=True) # type: ignore
->>>>>>> 759e1573
 
           # Store the writer.
           self._video_writers.append((video_writer, streamer_name, device_name, stream_name))
@@ -995,19 +991,12 @@
       if (not self._is_streaming) and self._is_flush and is_flush_all_in_current_iteration:
         self._is_finished = True
 
-<<<<<<< HEAD
       if self._incremental_saving and self._log_tag != 'eye' and self._log_tag != 'glasses':
-=======
-      if self._incremental_saving:
->>>>>>> 759e1573
         # Increment counter every time data is flushed. Can be used only for dots while all data is being saved in ai
         self._flush_counter += 1
         # print(f'Counter: {self._flush_counter}', flush=True)
         if self._flush_counter % self._incremental_period == 0: # create a new hdf5 file every 15 mins 
-<<<<<<< HEAD
           print("Creating a new file", flush=True)
-=======
->>>>>>> 759e1573
           self._file_counter +=1
           # Log metadata.
           self._log_metadata_hdf5()
