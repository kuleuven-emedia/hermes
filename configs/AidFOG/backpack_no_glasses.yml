############
#
# Copyright (c) 2024 Maxim Yudayev and KU Leuven eMedia Lab
#
# Permission is hereby granted, free of charge, to any person obtaining a copy
# of this software and associated documentation files (the "Software"), to deal
# in the Software without restriction, including without limitation the rights
# to use, copy, modify, merge, publish, distribute, sublicense, and/or sell
# copies of the Software, and to permit persons to whom the Software is
# furnished to do so, subject to the following conditions:
#
# The above copyright notice and this permission notice shall be included in all
# copies or substantial portions of the Software.
#
# THE SOFTWARE IS PROVIDED "AS IS", WITHOUT WARRANTY OF ANY KIND, EXPRESS OR
# IMPLIED, INCLUDING BUT NOT LIMITED TO THE WARRANTIES OF MERCHANTABILITY,
# FITNESS FOR A PARTICULAR PURPOSE AND NONINFRINGEMENT. IN NO EVENT SHALL THE
# AUTHORS OR COPYRIGHT HOLDERS BE LIABLE FOR ANY CLAIM, DAMAGES OR OTHER
# LIABILITY, WHETHER IN AN ACTION OF CONTRACT, TORT OR OTHERWISE, ARISING FROM,
# OUT OF OR IN CONNECTION WITH THE SOFTWARE OR THE USE OR OTHER DEALINGS IN THE
# SOFTWARE.
#
# Created 2024-2025 for the KU Leuven AidWear, AidFOG, and RevalExo projects
# by Maxim Yudayev [https://yudayev.com].
#
# ############


host_ip : "192.168.68.101"
is_master_broker: False

remote_subscriber_ips: 
  - "192.168.68.100"
remote_publisher_ips: []

is_remote_kill: True
remote_kill_ip: "192.168.68.100" # IP of Broker that delegates the primary kill signal (i.e CLI or GUI)


logging_spec:
  stream_period_s     : 10
  
  stream_hdf5         : True
  stream_csv          : False
  stream_video        : False
  stream_audio        : False

  dump_csv            : False
  dump_hdf5           : False
  dump_video          : False
  dump_audio          : False

  video_codec_config_filepath : "resources/codecs/backpack_h264_qsv.yml" 
  video_codec_num_cpu : 1

  audio_format        : "wav" # currently only supports WAV


producer_specs:
  # Stream from the DOTs lower limb tracking.
  - class: "DotsStreamer"
    device_mapping:
      pelvis          : "40195BFD8029009B"
      knee_right      : "40195BF3809B0018"
      foot_right      : "40195BFD80290019"
      knee_left       : "40195BF3809B00D1"
      foot_left       : "40195BFD802900A0"
    mac_mapping:
      pelvis          : "D422CD009FA1"
      knee_right      : "D422CD00A13D"
      foot_right      : "D422CD00A03C"
      knee_left       : "D422CD00A215"
      foot_left       : "D422CD009FAD"
    master_device     : "pelvis" # wireless dot relaying messages, must match a key in the `device_mapping`
    num_joints        : 5
    sampling_rate_hz  : 60 # [1, 4, 10, 12, 15, 20, 30, 60]
    payload_mode      : "RateQuantitieswMag"
    filter_profile    : "General"
    is_sync_devices   : True


consumer_specs: []


pipeline_specs:
  - class: "PytorchWorker"
    model_path: "resources/AidFOG/tcn_model.pth"
    sampling_rate_hz  : 60
    input_size:
      - 5
      - 6
    output_classes:
      - "none"
      - "freezing"
    stream_specs: 
      - class: "DotsStreamer"
        device_mapping:
<<<<<<< HEAD
          pelvis          : "40195BFD8029009B"
          knee_right      : "40195BF3809B0018"
          foot_right      : "40195BFD80290019"
          knee_left       : "40195BF3809B00D1"
          foot_left       : "40195BFD802900A0"
        mac_mapping:
          pelvis          : "D422CD009FA1"
          knee_right      : "D422CD00A13D"
          foot_right      : "D422CD00A03C"
          knee_left       : "D422CD00A215"
          foot_left       : "D422CD009FAD"
=======
          pelvis          : "40195BF3809B009E"
          knee_right      : "40195C0980700122"
          foot_right      : "40195C09807001AE"
          knee_left       : "40195C0980700109"
          foot_left       : "40195C09807000DF"
        mac_mapping:
          pelvis          : "D422CD00A1D7"
          knee_right      : "D422CD00A8DF"
          foot_right      : "D422CD00A922"
          knee_left       : "D422CD00A8C6"
          foot_left       : "D422CD00AA23"
>>>>>>> 385d3b26
        master_device     : "pelvis"
        num_joints        : 5
        sampling_rate_hz  : 60
        payload_mode      : "RateQuantitieswMag"
        filter_profile    : "General"
        is_sync_devices   : True

    logging_spec:
      stream_period_s     : 30
  
      stream_hdf5         : True
      stream_csv          : False
      stream_video        : False
      stream_audio        : False

      dump_csv            : False
      dump_hdf5           : False
      dump_video          : False
      dump_audio          : False

      video_codec_config_filepath : "resources/codecs/backpack_h264_qsv.yml" 
      video_codec_num_cpu : 1

      audio_format        : "wav" # currently only supports WAV<|MERGE_RESOLUTION|>--- conflicted
+++ resolved
@@ -27,13 +27,16 @@
 
 
 host_ip : "192.168.68.101"
+host_ip : "192.168.68.101"
 is_master_broker: False
 
 remote_subscriber_ips: 
   - "192.168.68.100"
+  - "192.168.68.100"
 remote_publisher_ips: []
 
 is_remote_kill: True
+remote_kill_ip: "192.168.68.100" # IP of Broker that delegates the primary kill signal (i.e CLI or GUI)
 remote_kill_ip: "192.168.68.100" # IP of Broker that delegates the primary kill signal (i.e CLI or GUI)
 
 
@@ -95,7 +98,6 @@
     stream_specs: 
       - class: "DotsStreamer"
         device_mapping:
-<<<<<<< HEAD
           pelvis          : "40195BFD8029009B"
           knee_right      : "40195BF3809B0018"
           foot_right      : "40195BFD80290019"
@@ -107,19 +109,6 @@
           foot_right      : "D422CD00A03C"
           knee_left       : "D422CD00A215"
           foot_left       : "D422CD009FAD"
-=======
-          pelvis          : "40195BF3809B009E"
-          knee_right      : "40195C0980700122"
-          foot_right      : "40195C09807001AE"
-          knee_left       : "40195C0980700109"
-          foot_left       : "40195C09807000DF"
-        mac_mapping:
-          pelvis          : "D422CD00A1D7"
-          knee_right      : "D422CD00A8DF"
-          foot_right      : "D422CD00A922"
-          knee_left       : "D422CD00A8C6"
-          foot_left       : "D422CD00AA23"
->>>>>>> 385d3b26
         master_device     : "pelvis"
         num_joints        : 5
         sampling_rate_hz  : 60
