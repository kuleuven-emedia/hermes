{
  // Use IntelliSense to learn about possible attributes.
  // Hover to view descriptions of existing attributes.
  // For more information, visit: https://go.microsoft.com/fwlink/?linkid=830387
  "version": "0.2.0",
  "configurations": [
    {
      "name": "Local Cameras",
      "type": "debugpy",
      "request": "launch",
      "cwd": "${workspaceFolder}",
      "program": "main.py",
      "args": [
        "--experiment", "project=AidFOG", "site=Leuven", "subject=1", "group=FR", "session=01", "medication=ON",
        "--config_file", "configs/test/local_cameras.yml"
      ],
      "env": {
        "PYTHONPATH": "${workspaceFolder}"
      },
      "console": "integratedTerminal",
      "subProcess": true,
      "justMyCode": false
    },
    {
      "name": "Local Glasses",
      "type": "debugpy",
      "request": "launch",
      "cwd": "${workspaceFolder}",
      "program": "main.py",
      "args": [
<<<<<<< HEAD
        "--experiment", "project=AidFOG", "site=Leuven", "subject=2", "group=FR", "session=01", "medication=ON",
=======
        "--experiment", "project=AidFOG", "site=Leuven", "subject=1", "group=FR", "session=01", "medication=ON",
>>>>>>> 759e1573
        "--config_file", "configs/test/local_glasses.yml"
      ],
      "env": {
        "PYTHONPATH": "${workspaceFolder}"
      },
      "console": "integratedTerminal",
      "subProcess": true,
      "justMyCode": false
    },
    {
<<<<<<< HEAD
      "name": "Local Glasses DOTs",
      "type": "debugpy",
      "request": "launch",
      "cwd": "${workspaceFolder}",
      "program": "main.py",
      "args": [
        "--experiment", "project=AidFOG", "site=Leuven", "subject=2", "group=FR", "session=02", "medication=ON",
        "--config_file", "configs/test/local_glasses_dots.yml"
      ],
      "env": {
        "PYTHONPATH": "${workspaceFolder}"
      },
      "console": "integratedTerminal",
      "subProcess": true,
      "justMyCode": false
    },
    {
=======
>>>>>>> 759e1573
      "name": "Local Pupil",
      "type": "debugpy",
      "request": "launch",
      "cwd": "${workspaceFolder}",
      "program": "main.py",
      "args": [
        "--experiment", "project=AidFOG", "site=Leuven", "subject=2", "group=FR", "session=01", "medication=ON",
        "--config_file", "configs/test/local_pupil.yml"
      ],
      "env": {
        "PYTHONPATH": "${workspaceFolder}"
      },
      "console": "integratedTerminal",
      "subProcess": true,
      "justMyCode": false
    },
    {
      "name": "Local AI",
      "type": "debugpy",
      "request": "launch",
      "cwd": "${workspaceFolder}",
      "program": "main.py",
      "args": [
        "--experiment", "project=Tests", "site=Leuven", "subject=1", "group=FR", "session=01", "medication=ON",
        "--config_file", "configs/test/local_pytorch.yml"
      ],
      "env": {
        "PYTHONPATH": "${workspaceFolder}"
      },
      "console": "integratedTerminal",
      "subProcess": true,
      "justMyCode": false
    },
    {
      "name": "Local DOTs",
      "type": "debugpy",
      "request": "launch",
      "cwd": "${workspaceFolder}",
      "program": "main.py",
      "args": [
        "--experiment", "project=Tests", "site=Leuven", "subject=1", "group=FR", "session=01", "medication=ON",
        "--config_file", "configs/test/local_dots.yml"
      ],
      "env": {
        "PYTHONPATH": "${workspaceFolder}"
      },
      "console": "integratedTerminal",
      "subProcess": true,
      "justMyCode": false
    },
    {
      "name": "Local Pupil and Dots",
      "type": "debugpy",
      "request": "launch",
      "cwd": "${workspaceFolder}",
      "program": "main.py",
      "args": [
        "--experiment", "project=Tests", "type=PupilAndDots", "trial=0",
        "--config_file", "configs/test/local_pupil_dots.yml"
      ],
      "env": {
        "PYTHONPATH": "${workspaceFolder}"
      },
      "console": "integratedTerminal",
      "subProcess": true,
      "justMyCode": false
    },
    {
      "name": "Local Cometa",
      "type": "debugpy",
      "request": "launch",
      "cwd": "${workspaceFolder}",
      "program": "main.py",
      "args": [
        "--experiment", "project=Tests", "type=Cometa", "trial=0",
        "--config_file", "configs/test/local_cometa.yml"
      ],
      "env": {
        "PYTHONPATH": "${workspaceFolder}"
      },
      "console": "integratedTerminal",
      "subProcess": true,
      "justMyCode": false
    },
    {
      "name": "Local Awinda",
      "type": "debugpy",
      "request": "launch",
      "cwd": "${workspaceFolder}",
      "program": "main.py",
      "args": [
        "--experiment", "project=Tests", "type=Awinda", "trial=0",
        "--config_file", "configs/test/local_awinda.yml"
      ],
      "env": {
        "PYTHONPATH": "${workspaceFolder}"
      },
      "console": "integratedTerminal",
      "subProcess": true,
      "justMyCode": false
    },
    {
      "name": "Local MvnAnalyze",
      "type": "debugpy",
      "request": "launch",
      "cwd": "${workspaceFolder}",
      "program": "main.py",
      "args": [
        "--experiment", "project=Tests", "type=MvnAnalyze", "trial=0",
        "--config_file", "configs/test/local_mvn_analyze.yml"
      ],
      "env": {
        "PYTHONPATH": "${workspaceFolder}"
      },
      "console": "integratedTerminal",
      "subProcess": true,
      "justMyCode": false
    },
    {
      "name": "Local Insole",
      "type": "debugpy",
      "request": "launch",
      "cwd": "${workspaceFolder}",
      "program": "main.py",
      "args": [
        "--experiment", "project=Tests", "type=Insole", "trial=0",
        "--config_file", "configs/test/local_insole.yml"
      ],
      "env": {
        "PYTHONPATH": "${workspaceFolder}"
      },
      "console": "integratedTerminal",
      "subProcess": true,
      "justMyCode": false
    },
    {
      "name": "Local Dummy",
      "type": "debugpy",
      "request": "launch",
      "cwd": "${workspaceFolder}",
      "program": "main.py",
      "args": [
        "--experiment", "project=Tests", "type=Dummy", "trial=0",
        "--config_file", "configs/test/local_dummy.yml"
      ],
      "env": {
        "PYTHONPATH": "${workspaceFolder}"
      },
      "console": "integratedTerminal",
      "subProcess": true,
      "justMyCode": false
    },
    

    {
      "name": "AidWear Terminal",
      "type": "debugpy",
      "request": "launch",
      "cwd": "${workspaceFolder}",
      "program": "main.py",
      "args": [
        "--experiment", "project=AidWear", "subject=0", "visit=0", "trial=0",
        "--config_file", "configs/AidWear/terminal.yml"
      ],
      "env": {
        "PYTHONPATH": "${workspaceFolder}"
      },
      "console": "integratedTerminal",
      "subProcess": true,
      "justMyCode": false
    },
    {
      "name": "AidWear Backpack",
      "type": "debugpy",
      "request": "launch",
      "cwd": "${workspaceFolder}",
      "program": "main.py",
      "args": [
        "--experiment", "project=AidWear", "subject=0", "visit=0", "trial=0",
        "--config_file", "configs/AidWear/backpack.yml"
      ],
      "env": {
        "PYTHONPATH": "${workspaceFolder}"
      },
      "console": "integratedTerminal",
      "subProcess": true,
      "justMyCode": false
    },
    {
      "name": "AidWear Laptop",
      "type": "debugpy",
      "request": "launch",
      "cwd": "${workspaceFolder}",
      "program": "main.py",
      "args": [
        "--experiment", "project=AidWear", "subject=0", "visit=0", "trial=0",
        "--config_file", "configs/AidWear/laptop.yml"
      ],
      "env": {
        "PYTHONPATH": "${workspaceFolder}"
      },
      "console": "integratedTerminal",
      "subProcess": true,
      "justMyCode": false
    },
    

    {
      "name": "AidFOG Terminal",
      "type": "debugpy",
      "request": "launch",
      "cwd": "${workspaceFolder}",
      "program": "main.py",
      "args": [
        "--experiment", "project=AidFOG", "site=Leuven", "subject=0", "group=0", "session=0", "medication=ON",
        "--config_file", "configs/AidFOG/terminal.yml"
      ],
      "env": {
        "PYTHONPATH": "${workspaceFolder}"
      },
      "console": "integratedTerminal",
      "subProcess": true,
      "justMyCode": false
    },
    {
      "name": "AidFOG Backpack",
      "type": "debugpy",
      "request": "launch",
      "cwd": "${workspaceFolder}",
      "program": "main.py",
      "args": [
        "--experiment", "project=AidFOG", "site=Leuven", "subject=0", "visit=0", "task=0", "trial=0",
        "--config_file", "configs/AidFOG/backpack.yml"
      ],
      "env": {
        "PYTHONPATH": "${workspaceFolder}"
      },
      "console": "integratedTerminal",
      "subProcess": true,
      "justMyCode": false
    },
    {
      "name": "AidFOG Backpack (no glasses)",
      "type": "debugpy",
      "request": "launch",
      "cwd": "${workspaceFolder}",
      "program": "main.py",
      "args": [
        "--experiment", "project=AidFOG", "site=Leuven", "subject=0", "visit=0", "task=0", "trial=0",
        "--config_file", "configs/AidFOG/backpack_no_glasses.yml"
      ],
      "env": {
        "PYTHONPATH": "${workspaceFolder}"
      },
      "console": "integratedTerminal",
      "subProcess": true,
      "justMyCode": false
    },
  ]
}<|MERGE_RESOLUTION|>--- conflicted
+++ resolved
@@ -28,11 +28,7 @@
       "cwd": "${workspaceFolder}",
       "program": "main.py",
       "args": [
-<<<<<<< HEAD
-        "--experiment", "project=AidFOG", "site=Leuven", "subject=2", "group=FR", "session=01", "medication=ON",
-=======
         "--experiment", "project=AidFOG", "site=Leuven", "subject=1", "group=FR", "session=01", "medication=ON",
->>>>>>> 759e1573
         "--config_file", "configs/test/local_glasses.yml"
       ],
       "env": {
@@ -43,7 +39,6 @@
       "justMyCode": false
     },
     {
-<<<<<<< HEAD
       "name": "Local Glasses DOTs",
       "type": "debugpy",
       "request": "launch",
@@ -61,8 +56,6 @@
       "justMyCode": false
     },
     {
-=======
->>>>>>> 759e1573
       "name": "Local Pupil",
       "type": "debugpy",
       "request": "launch",
