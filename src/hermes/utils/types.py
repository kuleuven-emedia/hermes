--- conflicted
+++ resolved
@@ -117,10 +117,7 @@
     BGR = VideoFormatTuple("rawvideo", "bgr24")
     YUV = VideoFormatTuple("rawvideo", "yuv420p")
     JPEG = VideoFormatTuple("image2pipe", "yuv420p")
-<<<<<<< HEAD
-=======
     MJPEG = VideoFormatTuple('jpeg_pipe', 'yuv420p')
->>>>>>> 8801517b
     BAYER_RG8 = VideoFormatTuple("rawvideo", "bayer_rggb8")
 
 
