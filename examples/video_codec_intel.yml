# Optimized codec settings for Intel CPU
codec_name  : 'h264_qsv'
pix_format  : 'nv12'
input_options: {}
output_options:
<<<<<<< HEAD
    preset        : 'veryslow'
    "profile:v"   : 'high'
    scenario      : 'livestreaming'
    video_bitrate : '6M'
=======
    preset        : 'veryslow' # slower or slow or medium or fast
    "profile:v"   : 'high' # main
    scenario      : 'livestreaming' # cameracapture but preset and profile should also be lowered
    video_bitrate : '6M' # 3M
>>>>>>> 8801517b
<|MERGE_RESOLUTION|>--- conflicted
+++ resolved
@@ -3,14 +3,7 @@
 pix_format  : 'nv12'
 input_options: {}
 output_options:
-<<<<<<< HEAD
-    preset        : 'veryslow'
-    "profile:v"   : 'high'
-    scenario      : 'livestreaming'
-    video_bitrate : '6M'
-=======
     preset        : 'veryslow' # slower or slow or medium or fast
     "profile:v"   : 'high' # main
     scenario      : 'livestreaming' # cameracapture but preset and profile should also be lowered
-    video_bitrate : '6M' # 3M
->>>>>>> 8801517b
+    video_bitrate : '6M' # 3M